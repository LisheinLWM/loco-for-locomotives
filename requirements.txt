pandas
<<<<<<< HEAD
pytest
pylint
=======
psycopg2-binary
pytest
python-dotenv

>>>>>>> 16a60471
<|MERGE_RESOLUTION|>--- conflicted
+++ resolved
@@ -1,10 +1,7 @@
 pandas
-<<<<<<< HEAD
 pytest
 pylint
-=======
 psycopg2-binary
 pytest
 python-dotenv
 
->>>>>>> 16a60471
