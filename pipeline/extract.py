"""Extracts data from the Realtime Trains API and creates a CSV with the relevant data."""

import base64
from datetime import date, datetime, timedelta
import os
from os import environ
import time


import requests
from dotenv import load_dotenv
import pandas as pd


def get_authentication(username: str, password: str) -> str:
    """Returns the Base64 encoding of the credentials in the form username:password."""

    credentials = f"{username}:{password}"
    credentials_bytes = credentials.encode("UTF-8")
    authentication_bytes = base64.b64encode(credentials_bytes)
    authentication_string = authentication_bytes.decode("UTF-8")

    return authentication_string


def get_service_data_by_station(station_crs: str, service_date: date, authentication) -> dict:
    """Connects to the Realtime Trains API and returns a dictionary
    consisting of required data."""

    url = f"https://api.rtt.io/api/v1/json/search/{station_crs}/{service_date}"
    data = {
        "Authorization": f"Basic {authentication}"
    }

    try:
        response = requests.get(url, headers=data, timeout=10)
    except requests.exceptions.Timeout:
        return {
            "error": "Timeout: The request could not be completed.", "Station": station_crs}
        return response

    return response.json()


def get_service_data_by_service(service_uid: str, service_date: date, authentication) -> dict:
    """Connects to the Realtime Trains API and returns a dictionary
    consisting of required data."""

    url = f"https://api.rtt.io/api/v1/json/service/{service_uid}/{service_date}"
    data = {
        "Authorization": f"Basic {authentication}"
    }

    try:
        response = requests.get(url, headers=data, timeout=10)
    except requests.exceptions.Timeout:
        response = {
            "error": "Timeout: The request could not be completed.", "Service": service_uid}
        return response

    return response.json()


def relevant_fields(journey: dict, service: dict) -> dict:
    """Returns a dictionary containing the required information for each service."""

    arrival_lateness = None
    for location in reversed(service["locations"]):
        if location["displayAs"] == "TERMINATES" or location["displayAs"] == "DESTINATION":
            arrival_lateness = location.get(
                "realtimeGbttArrivalLateness", None)
            if arrival_lateness is None:
                arrival_lateness = 0
            reached_crs = location['crs']
        if location["displayAs"] == "CANCELLED_CALL":
            service_cancelled = location

    try:
        cancel_crs = service_cancelled["crs"]
        cancel_station = service_cancelled["description"]
        cancel_code = service_cancelled["cancelReasonCode"]
    except:
        cancel_crs = None
        cancel_station = None
        cancel_code = None

    if arrival_lateness is None:
        destination_reached_crs = service["locations"][0]["crs"]
        destination_reached_name = journey["locationDetail"]["origin"][0]["description"]
    else:
        destination_reached_crs = reached_crs
        destination_reached_name = journey["locationDetail"]["destination"][0]["description"]

    relevant_data = {
        "service_uid": service["serviceUid"],
        "company_name": service["atocName"],
        "service_type": service["serviceType"],
        "origin_crs": service["locations"][0]["crs"],
        "origin_stn_name": journey["locationDetail"]["origin"][0]["description"],
        "origin_run_time": journey["locationDetail"]["origin"][0]["workingTime"],
        "origin_run_date": journey["runDate"],
        "planned_final_destination": service["locations"][-1]["description"],
        "planned_final_crs": service["locations"][-1]["crs"],
        "destination_reached_crs": destination_reached_crs,
        "destination_reached_name": destination_reached_name,
        "scheduled_arrival_time": journey["locationDetail"]["destination"][0]["workingTime"],
        "scheduled_arrival_date": journey["runDate"],
        "arrival_lateness": arrival_lateness,
        "cancellation_station_crs": cancel_crs,
        "cancellation_station_name": cancel_station,
        "cancel_code": cancel_code
    }

    return relevant_data


def obtain_relevant_data_by_service(station_crs: str, service_date: date, authentication: str) -> list:
    """Returns a list of all the services for a single station on a given date."""

    list_of_services = []

    station_data = get_service_data_by_station(
        station_crs, service_date, authentication)

    for journey in station_data["services"]:

        try:
            service_uid = journey["serviceUid"]
            service = get_service_data_by_service(
                service_uid, service_date, authentication)
            data = relevant_fields(journey, service)
            list_of_services.append(data)
        except:
            print(service_uid, station_crs)

    return list_of_services


def convert_to_csv(list_of_services: list) -> None:
    """Takes in a list of services and creates a csv file with a row for each service."""

    dataframe = pd.DataFrame(list_of_services)
    csv_filename = "data/service_data.csv"
    dataframe.to_csv(csv_filename, index=False)


def create_download_folders() -> None:
    """Creates a folder with the name "data" if it doesn't already exist"""

    folder_exists = os.path.exists("data")
    if not folder_exists:
        os.makedirs("data")


def run_extract(authentication_realtime):

    stations = {
<<<<<<< HEAD
        "BRI": "Bristol Temple Meads",
        "WAT": "London Waterloo",
        "BHM": "Birmingham New Street",
        "NCL": "Newcastle",
        "YRK": "York",
        "MAN": "Manchester Piccadilly",
        "LIV": "Liverpool Lime Street",
        "LDS": "Leeds",
        "PAD": "London Paddington",
        "SHF": "Sheffield"
=======
    "BRI": "Bristol Temple Meads"
    # "WAT": "London Waterloo",
    # "BHM": "Birmingham New Street",
    # "NCL": "Newcastle",
    # "YRK": "York",
    # "MAN": "Manchester Piccadilly",
    # "LIV": "Liverpool Lime Street",
    # "LDS": "Leeds",
    # "PAD": "London Paddington",
    # "SHF": "Sheffield"
>>>>>>> ef41a18d
    }

    yesterday = datetime.now()-timedelta(days=1)
    yesterday_date = yesterday.strftime("%Y/%m/%d")

    start_time = time.time()
    print("Extracting...")

    create_download_folders()

    list_of_services = []
    for station_crs in stations.keys():
        services = obtain_relevant_data_by_service(
            station_crs, yesterday_date, authentication_realtime)
        list_of_services.extend(services)

    convert_to_csv(list_of_services)

    end_time = time.time()
    elapsed_time = end_time - start_time
    print(f"Total extraction time: {elapsed_time:.2f} seconds.")


if __name__ == "__main__":  # pragma: no cover

    load_dotenv()

    username_realtime = environ.get("RTA_USERNAME")
    password_realtime = environ.get("RTA_PASSWORD")
    authentication_realtime = get_authentication(
        username_realtime, password_realtime)

    run_extract(authentication_realtime)<|MERGE_RESOLUTION|>--- conflicted
+++ resolved
@@ -155,7 +155,6 @@
 def run_extract(authentication_realtime):
 
     stations = {
-<<<<<<< HEAD
         "BRI": "Bristol Temple Meads",
         "WAT": "London Waterloo",
         "BHM": "Birmingham New Street",
@@ -166,18 +165,6 @@
         "LDS": "Leeds",
         "PAD": "London Paddington",
         "SHF": "Sheffield"
-=======
-    "BRI": "Bristol Temple Meads"
-    # "WAT": "London Waterloo",
-    # "BHM": "Birmingham New Street",
-    # "NCL": "Newcastle",
-    # "YRK": "York",
-    # "MAN": "Manchester Piccadilly",
-    # "LIV": "Liverpool Lime Street",
-    # "LDS": "Leeds",
-    # "PAD": "London Paddington",
-    # "SHF": "Sheffield"
->>>>>>> ef41a18d
     }
 
     yesterday = datetime.now()-timedelta(days=1)
