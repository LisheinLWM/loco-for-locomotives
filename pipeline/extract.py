"""Extracts data from the Realtime Trains API and creates a CSV with the relevant data."""

import base64
from datetime import date, datetime, timedelta
import os
from os import environ
import time


import requests
from dotenv import load_dotenv
import pandas as pd


def get_authentication(username: str, password: str) -> str:
    """Returns the Base64 encoding of the credentials in the form username:password."""

    credentials = f"{username}:{password}"
    credentials_bytes = credentials.encode("UTF-8")
    authentication_bytes = base64.b64encode(credentials_bytes)
    authentication_string = authentication_bytes.decode("UTF-8")

    return authentication_string


def get_service_data_by_station(station_crs: str, service_date: date, authentication: str) -> dict:
    """Connects to the Realtime Trains API and returns a dictionary
    consisting of required data."""

    url = f"https://api.rtt.io/api/v1/json/search/{station_crs}/{service_date}"
    data = {
        "Authorization": f"Basic {authentication}"
    }

    try:
        response = requests.get(url, headers=data, timeout=10)
    except requests.exceptions.Timeout:
        return {
            "error": "Timeout: The request could not be completed.", "Station": station_crs}

    return response.json()


def get_service_data_by_service(service_uid: str, service_date: date, authentication: str) -> dict:
    """Connects to the Realtime Trains API and returns a dictionary
    consisting of required data."""

    url = f"https://api.rtt.io/api/v1/json/service/{service_uid}/{service_date}"
    data = {
        "Authorization": f"Basic {authentication}"
    }

    try:
        response = requests.get(url, headers=data, timeout=10)
    except requests.exceptions.Timeout:
        return {
            "error": "Timeout: The request could not be completed.", "Service": service_uid}

    return response.json()


def relevant_fields(journey: dict, service: dict) -> dict:
    """Returns a dictionary containing the required information for each service."""

    arrival_lateness = None
    for location in reversed(service["locations"]):
        if location["displayAs"] == "TERMINATES" or location["displayAs"] == "DESTINATION":
            arrival_lateness = location.get(
                "realtimeGbttArrivalLateness", None)
            if arrival_lateness is None:
                arrival_lateness = 0
            reached_crs = location['crs']
        if location["displayAs"] == "CANCELLED_CALL":
            service_cancelled = location

    try:
        cancel_crs = service_cancelled["crs"]
        cancel_station = service_cancelled["description"]
        cancel_code = service_cancelled["cancelReasonCode"]
    except:
        cancel_crs = None
        cancel_station = None
        cancel_code = None

    if arrival_lateness is None:
        destination_reached_crs = service["locations"][0]["crs"]
        destination_reached_name = journey["locationDetail"]["origin"][0]["description"]
    else:
        destination_reached_crs = reached_crs
        destination_reached_name = journey["locationDetail"]["destination"][0]["description"]

    relevant_data = {
        "service_uid": service["serviceUid"],
        "company_name": service["atocName"],
        "service_type": service["serviceType"],
        "origin_crs": service["locations"][0]["crs"],
        "origin_stn_name": journey["locationDetail"]["origin"][0]["description"],
        "origin_run_time": journey["locationDetail"]["origin"][0]["workingTime"],
        "origin_run_date": journey["runDate"],
        "planned_final_destination": service["locations"][-1]["description"],
        "planned_final_crs": service["locations"][-1]["crs"],
        "destination_reached_crs": destination_reached_crs,
        "destination_reached_name": destination_reached_name,
        "scheduled_arrival_time": journey["locationDetail"]["destination"][0]["workingTime"],
        "scheduled_arrival_date": journey["runDate"],
        "arrival_lateness": arrival_lateness,
        "cancellation_station_crs": cancel_crs,
        "cancellation_station_name": cancel_station,
        "cancel_code": cancel_code
    }

    return relevant_data


def obtain_relevant_data_by_service(station_crs: str, service_date: date,
                                    authentication: str) -> list:
    """Returns a list of all the services for a single station on a given date."""

    list_of_services = []

    station_data = get_service_data_by_station(
        station_crs, service_date, authentication)

    for journey in station_data["services"]:

        try:
            service_uid = journey["serviceUid"]
            service = get_service_data_by_service(
                service_uid, service_date, authentication)
            data = relevant_fields(journey, service)
            list_of_services.append(data)
        except:
            print(service_uid, station_crs)

    return list_of_services


def convert_to_csv(list_of_services: list, csv_filename: str = "data/service_data.csv") -> None:
    """Takes in a list of services and creates a csv file with a row for each service."""

    dataframe = pd.DataFrame(list_of_services)

    dataframe.to_csv(csv_filename, index=False)


def create_download_folders(folder_name: str = "data") -> None:
    """Creates a folder with the name "data" if it doesn't already exist"""

    folder_exists = os.path.exists(folder_name)
    if not folder_exists:
        os.makedirs(folder_name)

<<<<<<< HEAD
=======
def run_extract(authentication_realtime):
    """
    This function is used to run the whole extract script
    so that we can pass it on to other files
    """
>>>>>>> c314a63d

def run_extract(authentication_realtime: str, stations: dict):

    yesterday = datetime.now()-timedelta(days=1)
    yesterday_date = yesterday.strftime("%Y/%m/%d")

    start_time = time.time()
    print("Extracting...")

    create_download_folders()

    list_of_services = []
    for station_crs in stations.keys():
        services = obtain_relevant_data_by_service(
            station_crs, yesterday_date, authentication_realtime)
        list_of_services.extend(services)

    convert_to_csv(list_of_services)

    end_time = time.time()
    elapsed_time = end_time - start_time
    print(f"Total extraction time: {elapsed_time:.2f} seconds.")


if __name__ == "__main__":  # pragma: no cover

    load_dotenv()

    username_realtime = environ.get("RTA_USERNAME")
    password_realtime = environ.get("RTA_PASSWORD")
    authentication_realtime = get_authentication(
        username_realtime, password_realtime)

    stations = {
        "BRI": "Bristol Temple Meads",
        "WAT": "London Waterloo",
        "BHM": "Birmingham New Street",
        "NCL": "Newcastle",
        "YRK": "York",
        "MAN": "Manchester Piccadilly",
        "LIV": "Liverpool Lime Street",
        "LDS": "Leeds",
        "PAD": "London Paddington",
        "SHF": "Sheffield"
    }

    run_extract(authentication_realtime, stations)<|MERGE_RESOLUTION|>--- conflicted
+++ resolved
@@ -150,17 +150,13 @@
     if not folder_exists:
         os.makedirs(folder_name)
 
-<<<<<<< HEAD
-=======
+
 def run_extract(authentication_realtime):
     """
     This function is used to run the whole extract script
     so that we can pass it on to other files
     """
->>>>>>> c314a63d
-
-def run_extract(authentication_realtime: str, stations: dict):
-
+    
     yesterday = datetime.now()-timedelta(days=1)
     yesterday_date = yesterday.strftime("%Y/%m/%d")
 
